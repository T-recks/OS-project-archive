#include "userprog/process.h"
#include <debug.h>
#include <inttypes.h>
#include <list.h>
#include <round.h>
#include <stdio.h>
#include <stdlib.h>
#include <string.h>
#include "userprog/gdt.h"
#include "userprog/pagedir.h"
#include "userprog/tss.h"
#include "filesys/directory.h"
#include "filesys/file.h"
#include "filesys/filesys.h"
#include "threads/flags.h"
#include "threads/init.h"
#include "threads/interrupt.h"
#include "threads/malloc.h"
#include "threads/palloc.h"
#include "threads/synch.h"
#include "threads/thread.h"
#include "threads/vaddr.h"

static struct wait_status* ws;
static thread_func start_process NO_RETURN;
static bool load(const char* file_name, void (**eip)(void), void** esp);

/* Initializes user programs in the system by ensuring the main
   thread has a minimal PCB so that it can execute and wait for
   the first user process. Any additions to the PCB should be also
   initialized here if main needs those members */
void userprog_init(void) {
  struct thread* t = thread_current();
  bool success;

  /* Allocate process control block
     It is imoprtant that this is a call to calloc and not malloc,
     so that t->pcb->pagedir is guaranteed to be NULL (the kernel's
     page directory) when t->pcb is assigned, because a timer interrupt
     can come at any time and activate our pagedir */
  t->pcb = calloc(sizeof(struct process), 1);
  success = t->pcb != NULL;

  /* Kill the kernel if we did not succeed */
  ASSERT(success);
}

/* Starts a new thread running a user program loaded from
   FILENAME.  The new thread may be scheduled (and may even exit)
   before process_execute() returns.  Returns the new process's
   process id, or TID_ERROR if the thread cannot be created. */
pid_t process_execute(const char* file_name, struct wait_status* wait_status) {
  char* fn_copy;
  tid_t tid;

  /* Make a copy of FILE_NAME.
     Otherwise there's a race between the caller and load(). */
  fn_copy = palloc_get_page(0);
  if (fn_copy == NULL)
    return TID_ERROR;
  strlcpy(fn_copy, file_name, PGSIZE);

  // Set the global ws here so the process can access it in start_process
  ws = wait_status;

  /* Create a new thread to execute FILE_NAME. */
  tid = thread_create(file_name, PRI_DEFAULT, start_process, fn_copy);
  if (tid == TID_ERROR) {
    palloc_free_page(fn_copy);
    ws->ref_cnt -= 1;
    sema_up(&ws->sema_load);
    sema_up(&ws->sema_wait);
  }
  return tid;
}

/* A thread function that loads a user process and starts it
   running. */
static void start_process(void* file_name_) {
  char* file_name = (char*)file_name_;
  struct thread* t = thread_current();
  struct intr_frame if_;
  bool success, pcb_success;

  /* Allocate process control block */
  struct process* new_pcb = malloc(sizeof(struct process));
  success = pcb_success = new_pcb != NULL;

  /* Initialize process control block */
  if (success) {
    // Ensure that timer_interrupt() -> schedule() -> process_activate()
    // does not try to activate our uninitialized pagedir
    new_pcb->pagedir = NULL;
    t->pcb = new_pcb;

    // Continue initializing the PCB as normal
    t->pcb->main_thread = t;
    strlcpy(t->pcb->process_name, t->name, sizeof t->name);
  }

  /* Initialize interrupt frame and load executable. */
  if (success) {
    memset(&if_, 0, sizeof if_);
    if_.gs = if_.fs = if_.es = if_.ds = if_.ss = SEL_UDSEG;
    if_.cs = SEL_UCSEG;
    if_.eflags = FLAG_IF | FLAG_MBS;
    success = load(file_name, &if_.eip, &if_.esp);
  }

  /* Handle failure with succesful PCB malloc. Must free the PCB */
  if (!success && pcb_success) {
    // Avoid race where PCB is freed before t->pcb is set to NULL
    // If this happens, then an unfortuantely timed timer interrupt
    // can try to activate the pagedir, but it is now freed memory
    struct process* pcb_to_free = t->pcb;
    t->pcb = NULL;
    free(pcb_to_free);
  }

  /* Clean up. Exit on failure or jump to userspace */
  palloc_free_page(file_name);
  if (!success) {
    // So the parent doesn't keep waiting if the child fails to load
    ws->ref_cnt -= 1;
    sema_up(&ws->sema_load);
    sema_up(&ws->sema_wait);
    thread_exit();
  }

  // Share the parent's wait struct with the child
  t->pcb->ws = ws;
  // Indicate to the parent that this process has successfully loaded
  t->pcb->ws->loaded = true;
  sema_up(&t->pcb->ws->sema_load);

  /* Start the user process by simulating a return from an
     interrupt, implemented by intr_exit (in
     threads/intr-stubs.S).  Because intr_exit takes all of its
     arguments on the stack in the form of a `struct intr_frame',
     we just point the stack pointer (%esp) to our stack frame
     and jump to it. */
  asm volatile("movl %0, %%esp; jmp intr_exit" : : "g"(&if_) : "memory");
  NOT_REACHED();
}

/* Waits for process with PID child_pid to die and returns its exit status.
   If it was terminated by the kernel (i.e. killed due to an
   exception), returns -1.  If child_pid is invalid or if it was not a
   child of the calling process, or if process_wait() has already
   been successfully called for the given PID, returns -1
   immediately, without waiting.

   This function will be implemented in problem 2-2.  For now, it
   does nothing. */
int process_wait(pid_t child_pid UNUSED) {
  struct list* waits = thread_current()->pcb->waits;
  struct list_elem* e;
  struct wait_status* w;
  // Find the correct child (if any) from the list of children
  for (e = list_begin(waits); e != list_end(waits); e = list_next(e)) {
    w = list_entry(e, struct wait_status, elem);
    if (w->pid == child_pid) {
      break;
    }
  }
  if (e == list_end(waits)) {
    // Not a direct child of the calling process
    return -1;
  }
  // Down the waiting semaphore of the child
  sema_down(&w->sema_wait);
  // After waking, store the exit code from the shared data
  int exit_code = w->exit_code;
  // Remove the child from the list to ensure wait() can't be called twice
  list_remove(e);
  // Destroy the shared data (child dead and parent has its information)
  free(w);
  return exit_code;
}

/* Free the current process's resources. */
void process_exit(void) {
  struct thread* cur = thread_current();
  uint32_t* pd;

  /* If this thread does not have a PCB, don't worry */
  if (cur->pcb == NULL) {
    thread_exit();
    NOT_REACHED();
  }

  /*
  Close the executable file. */
  struct list* fd_table = thread_current()->pcb->open_files;
  struct list_elem* e;
  for (e = list_begin(fd_table); e != list_end(fd_table); e = list_next(e)) {
    struct file_data* f = list_entry(e, struct file_data, elem);
    file_close(f->file);
  }

  /* Destroy the current process's page directory and switch back
     to the kernel-only page directory. */
  pd = cur->pcb->pagedir;
  if (pd != NULL) {
    /* Correct ordering here is crucial.  We must set
         cur->pcb->pagedir to NULL before switching page directories,
         so that a timer interrupt can't switch back to the
         process page directory.  We must activate the base page
         directory before destroying the process's page
         directory, or our active page directory will be one
         that's been freed (and cleared). */
    cur->pcb->pagedir = NULL;
    pagedir_activate(NULL);
    pagedir_destroy(pd);
  }

  /* Free the PCB of this process and kill this thread
     Avoid race where PCB is freed before t->pcb is set to NULL
     If this happens, then an unfortuantely timed timer interrupt
     can try to activate the pagedir, but it is now freed memory */
  struct process* pcb_to_free = cur->pcb;
  cur->pcb = NULL;
  free(pcb_to_free);

  thread_exit();
}

/* Sets up the CPU for running user code in the current
   thread. This function is called on every context switch. */
void process_activate(void) {
  struct thread* t = thread_current();

  /* Activate thread's page tables. */
  if (t->pcb != NULL && t->pcb->pagedir != NULL)
    pagedir_activate(t->pcb->pagedir);
  else
    pagedir_activate(NULL);

  /* Set thread's kernel stack for use in processing interrupts.
     This does nothing if this is not a user process. */
  tss_update();
}

/* We load ELF binaries.  The following definitions are taken
   from the ELF specification, [ELF1], more-or-less verbatim.  */

/* ELF types.  See [ELF1] 1-2. */
typedef uint32_t Elf32_Word, Elf32_Addr, Elf32_Off;
typedef uint16_t Elf32_Half;

/* For use with ELF types in printf(). */
#define PE32Wx PRIx32 /* Print Elf32_Word in hexadecimal. */
#define PE32Ax PRIx32 /* Print Elf32_Addr in hexadecimal. */
#define PE32Ox PRIx32 /* Print Elf32_Off in hexadecimal. */
#define PE32Hx PRIx16 /* Print Elf32_Half in hexadecimal. */

/* Executable header.  See [ELF1] 1-4 to 1-8.
   This appears at the very beginning of an ELF binary. */
struct Elf32_Ehdr {
  unsigned char e_ident[16];
  Elf32_Half e_type;
  Elf32_Half e_machine;
  Elf32_Word e_version;
  Elf32_Addr e_entry;
  Elf32_Off e_phoff;
  Elf32_Off e_shoff;
  Elf32_Word e_flags;
  Elf32_Half e_ehsize;
  Elf32_Half e_phentsize;
  Elf32_Half e_phnum;
  Elf32_Half e_shentsize;
  Elf32_Half e_shnum;
  Elf32_Half e_shstrndx;
};

/* Program header.  See [ELF1] 2-2 to 2-4.
   There are e_phnum of these, starting at file offset e_phoff
   (see [ELF1] 1-6). */
struct Elf32_Phdr {
  Elf32_Word p_type;
  Elf32_Off p_offset;
  Elf32_Addr p_vaddr;
  Elf32_Addr p_paddr;
  Elf32_Word p_filesz;
  Elf32_Word p_memsz;
  Elf32_Word p_flags;
  Elf32_Word p_align;
};

/* Values for p_type.  See [ELF1] 2-3. */
#define PT_NULL 0           /* Ignore. */
#define PT_LOAD 1           /* Loadable segment. */
#define PT_DYNAMIC 2        /* Dynamic linking info. */
#define PT_INTERP 3         /* Name of dynamic loader. */
#define PT_NOTE 4           /* Auxiliary info. */
#define PT_SHLIB 5          /* Reserved. */
#define PT_PHDR 6           /* Program header table. */
#define PT_STACK 0x6474e551 /* Stack segment. */

/* Flags for p_flags.  See [ELF3] 2-3 and 2-4. */
#define PF_X 1 /* Executable. */
#define PF_W 2 /* Writable. */
#define PF_R 4 /* Readable. */

#define MAX_ARGS 25

static bool setup_stack(void** esp);
static bool validate_segment(const struct Elf32_Phdr*, struct file*);
static bool load_segment(struct file* file, off_t ofs, uint8_t* upage, uint32_t read_bytes,
                         uint32_t zero_bytes, bool writable);

/* Loads an ELF executable from FILE_NAME into the current thread.
   Stores the executable's entry point into *EIP
   and its initial stack pointer into *ESP.
   Returns true if successful, false otherwise. */
bool load(const char* file_name, void (**eip)(void), void** esp) {
  struct thread* t = thread_current();
  struct Elf32_Ehdr ehdr;
  struct file* file = NULL;
  off_t file_ofs;
  bool success = false;
  int i;
  void* addresses[MAX_ARGS];

  /* Allocate and activate page directory. */
  t->pcb->pagedir = pagedir_create();
  if (t->pcb->pagedir == NULL)
    goto done;
  process_activate();

  // initialize argv list
  t->pcb->argv = (struct list*)malloc(sizeof(struct list));
  list_init(t->pcb->argv);

  // Initialize the child wait list
  t->pcb->waits = (struct list*)malloc(sizeof(struct list));
  list_init(t->pcb->waits);

  // Initialize the open files list
  t->pcb->open_files = (struct list*)malloc(sizeof(struct list));
  list_init(t->pcb->open_files);

  // add each arg to the argv list & increment argc
  char *token, *save_ptr;
  int argc = 0;
  struct word* arg;
  for (token = strtok_r((char*)file_name, " ", &save_ptr); token != NULL;
       token = strtok_r(NULL, " ", &save_ptr)) {
    if (argc >= MAX_ARGS) {
      goto done;
    }
    arg = (struct word*)malloc(sizeof(struct word));
    arg->val = token;
    arg->len = sizeof(char) * (strlen(token) + 1);
    list_push_back(t->pcb->argv, &arg->elem);
    if (argc == 0) {
      strlcpy(t->pcb->process_name, token, strlen(token) + 1);
    }
    argc++;
  }

  /* Open executable file. */
  file = filesys_open(file_name);
  if (file == NULL) {
    printf("load: %s: open failed\n", file_name);
    goto done;
  }

  // deny writes to this file
  file_deny_write(file);

  /* Read and verify executable header. */
  if (file_read(file, &ehdr, sizeof ehdr) != sizeof ehdr ||
      memcmp(ehdr.e_ident, "\177ELF\1\1\1", 7) || ehdr.e_type != 2 || ehdr.e_machine != 3 ||
      ehdr.e_version != 1 || ehdr.e_phentsize != sizeof(struct Elf32_Phdr) || ehdr.e_phnum > 1024) {
    printf("load: %s: error loading executable\n", file_name);
    goto done;
  }

  /* Read program headers. */
  file_ofs = ehdr.e_phoff;
  for (i = 0; i < ehdr.e_phnum; i++) {
    struct Elf32_Phdr phdr;

    if (file_ofs < 0 || file_ofs > file_length(file))
      goto done;
    file_seek(file, file_ofs);

    if (file_read(file, &phdr, sizeof phdr) != sizeof phdr)
      goto done;
    file_ofs += sizeof phdr;
    switch (phdr.p_type) {
      case PT_NULL:
      case PT_NOTE:
      case PT_PHDR:
      case PT_STACK:
      default:
        /* Ignore this segment. */
        break;
      case PT_DYNAMIC:
      case PT_INTERP:
      case PT_SHLIB:
        goto done;
      case PT_LOAD:
        if (validate_segment(&phdr, file)) {
          bool writable = (phdr.p_flags & PF_W) != 0;
          uint32_t file_page = phdr.p_offset & ~PGMASK;
          uint32_t mem_page = phdr.p_vaddr & ~PGMASK;
          uint32_t page_offset = phdr.p_vaddr & PGMASK;
          uint32_t read_bytes, zero_bytes;
          if (phdr.p_filesz > 0) {
            /* Normal segment.
                     Read initial part from disk and zero the rest. */
            read_bytes = page_offset + phdr.p_filesz;
            zero_bytes = (ROUND_UP(page_offset + phdr.p_memsz, PGSIZE) - read_bytes);
          } else {
            /* Entirely zero.
                     Don't read anything from disk. */
            read_bytes = 0;
            zero_bytes = ROUND_UP(page_offset + phdr.p_memsz, PGSIZE);
          }
          if (!load_segment(file, file_page, (void*)mem_page, read_bytes, zero_bytes, writable))
            goto done;
        } else
          goto done;
        break;
    }
  }

  /* Set up stack. */
  if (!setup_stack(esp))
    goto done;

  //add args to stack (go backwards)
  struct list_elem* e;
  i = 0;
  int tot_len = 0;
  for (e = list_rbegin(t->pcb->argv); e != list_rend(t->pcb->argv); e = list_prev(e)) {
    struct word* arg = list_entry(e, struct word, elem);
    // move stack pointer down
    *esp = *esp - arg->len;
    // copy arg to stack
    memcpy(*esp, arg->val, arg->len);
    // save address
    addresses[i] = (int*)*esp;
    i++;
    tot_len += arg->len;
  }
  int offset = (tot_len + (sizeof(void*) * (argc + 1)) + (2 * sizeof(void*))) % 16;
  int padding = (16 - offset) % 16;
  //add padding to stack
  *esp = *esp - padding;
  //push null sentinel to stack
  *esp = *esp - 4;
  void* nullptr = NULL;
  memcpy(*esp, &nullptr, sizeof(void*));
  //push each arg address
  for (i = 0; i < argc; i++) {
    *esp = *esp - 4;
    memcpy(*esp, addresses + i, sizeof(void*));
  }
  //push argv
  void* argv = *esp;
  *esp = *esp - 4;
  memcpy(*esp, &argv, sizeof(void*));
  //push argc
  *esp = *esp - 4;
  memcpy(*esp, &argc, sizeof(int));
  //push a dummy (0) return address
  *esp = *esp - 4;
  memcpy(*esp, &nullptr, sizeof(void*));

<<<<<<< HEAD
=======
  //Save clean FPU to stack to be loaded in intr_exit
  asm volatile("fninit; fsave (%0)" : : "g"(*esp) : "memory");

>>>>>>> 95160cf7
  /* Start address. */
  *eip = (void (*)(void))ehdr.e_entry;

  success = true;

done:
  /* We arrive here whether the load is successful or not. */
  if (success) {
    struct list* fd_table = thread_current()->pcb->open_files;
    struct file_data* fd_entry = (struct file_data*)malloc(sizeof(struct file_data));
    fd_entry->file = file;
    fd_entry->filename = file_name;
    fd_entry->ref_cnt = 1;
    if (list_empty(fd_table)) {
      fd_entry->fd = 3;
    }
    list_push_back(fd_table, &fd_entry->elem);
  } else {
    file_close(file);
  }
  return success;
}

/* load() helpers. */

static bool install_page(void* upage, void* kpage, bool writable);

/* Checks whether PHDR describes a valid, loadable segment in
   FILE and returns true if so, false otherwise. */
static bool validate_segment(const struct Elf32_Phdr* phdr, struct file* file) {
  /* p_offset and p_vaddr must have the same page offset. */
  if ((phdr->p_offset & PGMASK) != (phdr->p_vaddr & PGMASK))
    return false;

  /* p_offset must point within FILE. */
  if (phdr->p_offset > (Elf32_Off)file_length(file))
    return false;

  /* p_memsz must be at least as big as p_filesz. */
  if (phdr->p_memsz < phdr->p_filesz)
    return false;

  /* The segment must not be empty. */
  if (phdr->p_memsz == 0)
    return false;

  /* The virtual memory region must both start and end within the
     user address space range. */
  if (!is_user_vaddr((void*)phdr->p_vaddr))
    return false;
  if (!is_user_vaddr((void*)(phdr->p_vaddr + phdr->p_memsz)))
    return false;

  /* The region cannot "wrap around" across the kernel virtual
     address space. */
  if (phdr->p_vaddr + phdr->p_memsz < phdr->p_vaddr)
    return false;

  /* Disallow mapping page 0.
     Not only is it a bad idea to map page 0, but if we allowed
     it then user code that passed a null pointer to system calls
     could quite likely panic the kernel by way of null pointer
     assertions in memcpy(), etc. */
  if (phdr->p_vaddr < PGSIZE)
    return false;

  /* It's okay. */
  return true;
}

/* Loads a segment starting at offset OFS in FILE at address
   UPAGE.  In total, READ_BYTES + ZERO_BYTES bytes of virtual
   memory are initialized, as follows:

        - READ_BYTES bytes at UPAGE must be read from FILE
          starting at offset OFS.

        - ZERO_BYTES bytes at UPAGE + READ_BYTES must be zeroed.

   The pages initialized by this function must be writable by the
   user process if WRITABLE is true, read-only otherwise.

   Return true if successful, false if a memory allocation error
   or disk read error occurs. */
static bool load_segment(struct file* file, off_t ofs, uint8_t* upage, uint32_t read_bytes,
                         uint32_t zero_bytes, bool writable) {
  ASSERT((read_bytes + zero_bytes) % PGSIZE == 0);
  ASSERT(pg_ofs(upage) == 0);
  ASSERT(ofs % PGSIZE == 0);

  file_seek(file, ofs);
  while (read_bytes > 0 || zero_bytes > 0) {
    /* Calculate how to fill this page.
         We will read PAGE_READ_BYTES bytes from FILE
         and zero the final PAGE_ZERO_BYTES bytes. */
    size_t page_read_bytes = read_bytes < PGSIZE ? read_bytes : PGSIZE;
    size_t page_zero_bytes = PGSIZE - page_read_bytes;

    /* Get a page of memory. */
    uint8_t* kpage = palloc_get_page(PAL_USER);
    if (kpage == NULL)
      return false;

    /* Load this page. */
    if (file_read(file, kpage, page_read_bytes) != (int)page_read_bytes) {
      palloc_free_page(kpage);
      return false;
    }
    memset(kpage + page_read_bytes, 0, page_zero_bytes);

    /* Add the page to the process's address space. */
    if (!install_page(upage, kpage, writable)) {
      palloc_free_page(kpage);
      return false;
    }

    /* Advance. */
    read_bytes -= page_read_bytes;
    zero_bytes -= page_zero_bytes;
    upage += PGSIZE;
  }
  return true;
}

/* Create a minimal stack by mapping a zeroed page at the top of
   user virtual memory. */
static bool setup_stack(void** esp) {
  uint8_t* kpage;
  bool success = false;

  kpage = palloc_get_page(PAL_USER | PAL_ZERO);
  if (kpage != NULL) {
    success = install_page(((uint8_t*)PHYS_BASE) - PGSIZE, kpage, true);
    if (success) {
      *esp = PHYS_BASE;
    } else
      palloc_free_page(kpage);
  }
  return success;
}

/* Adds a mapping from user virtual address UPAGE to kernel
   virtual address KPAGE to the page table.
   If WRITABLE is true, the user process may modify the page;
   otherwise, it is read-only.
   UPAGE must not already be mapped.
   KPAGE should probably be a page obtained from the user pool
   with palloc_get_page().
   Returns true on success, false if UPAGE is already mapped or
   if memory allocation fails. */
static bool install_page(void* upage, void* kpage, bool writable) {
  struct thread* t = thread_current();

  /* Verify that there's not already a page at that virtual
     address, then map our page there. */
  return (pagedir_get_page(t->pcb->pagedir, upage) == NULL &&
          pagedir_set_page(t->pcb->pagedir, upage, kpage, writable));
}

/* Returns true if t is the main thread of the process p */
bool is_main_thread(struct thread* t, struct process* p) { return p->main_thread == t; }

/* Gets the PID of a process */
pid_t get_pid(struct process* p) { return (pid_t)p->main_thread->tid; }

struct file_data* find_file(int fd, struct list* fd_table) {
  struct file_data* f;
  for (struct list_elem* e = list_begin(fd_table); e != list_end(fd_table); e = list_next(e)) {
    f = list_entry(e, struct file_data, elem);
    if (f->fd == fd) {
      return f;
    }
  }
  return NULL;
}<|MERGE_RESOLUTION|>--- conflicted
+++ resolved
@@ -470,12 +470,6 @@
   *esp = *esp - 4;
   memcpy(*esp, &nullptr, sizeof(void*));
 
-<<<<<<< HEAD
-=======
-  //Save clean FPU to stack to be loaded in intr_exit
-  asm volatile("fninit; fsave (%0)" : : "g"(*esp) : "memory");
-
->>>>>>> 95160cf7
   /* Start address. */
   *eip = (void (*)(void))ehdr.e_entry;
 
