#ifndef USERPROG_PROCESS_H
#define USERPROG_PROCESS_H

#include "threads/thread.h"
#include <stdint.h>

// At most 8MB can be allocated to the stack
// These defines will be used in Project 2: Multithreading
#define MAX_STACK_PAGES (1 << 11)
#define MAX_THREADS 127

/* PIDs and TIDs are the same type. PID should be
   the TID of the main thread of the process */
typedef tid_t pid_t;

/* Thread functions (Project 2: Multithreading) */
typedef void (*pthread_fun)(void*);
typedef void (*stub_fun)(pthread_fun, void*);

/* The process control block for a given process. Since
   there can be multiple threads per process, we need a separate
   PCB from the TCB. All TCBs in a process will have a pointer
   to the PCB, and the PCB will have a pointer to the main thread
   of the process, which is `special`. */
struct process {
  /* Owned by process.c. */
  uint32_t* pagedir;          /* Page directory. */
  char process_name[16];      /* Name of the main thread */
  struct thread* main_thread; /* Pointer to main thread */
  struct lock lock;           /* Kernel lock shared among all of this process' threads */
  struct list* argv;
<<<<<<< HEAD
  struct wait_status* ws;  /* Wait status struct of the parent */
  struct list* waits;      /* List of children this process' children */
  struct list* open_files; /* All files opened by this process */
=======
  struct wait_status *ws;     /* Wait status struct of the parent */
  struct list* waits;         /* List of children this process' children */
  struct list* open_files;    /* All files opened by this process */
  struct list* locks;         /* All locks initialized by this process */
  struct list* semaphores;    /* All semaphores initialized by this process */
  struct list* threads;       /* All theads spawned by this process */
>>>>>>> a6846d62
};

/*
Structure the file descriptors into a list. */
struct file_data {
  struct file* file; /* File pointer */
  char* filename;
  int fd;                /* File descriptor of this file */
  int ref_cnt;           /* How many processes have this file open */
  struct list_elem elem; /* List element for all files list */
};

/* Shared between a parent and a child, one for each newly created child
 * Need 2 semaphores because wait() waits for the process to exit, while
 * exec() waits for the process to load. */
struct wait_status {
  struct semaphore sema_wait; /* Semaphore to indicate the process has exited */
  struct semaphore sema_load; /* Semaphore to indicate the process has loaded */
  struct lock lock;           /* Lock to avoid race conditions with ref_cnt */
  int ref_cnt;                /* Number of active processes; initialize to 2 */
  int exit_code;              /* Exit code of child, if applicable */
  int pid;                    /* pid of the child */
  bool loaded;                /* Child should set this to true after loading*/
  struct list_elem elem;
};

/*
Structure the words extracted from the user command into a list. */
typedef struct word {
  char* val;
  int len;
  struct list_elem elem;
} word_t;

<<<<<<< HEAD
struct pthread_exec_info {
  struct process* pcb;
  stub_fun sf;
  pthread_fun tf;
  void* arg;
  struct semaphore finished;
  bool success;
=======
struct user_lock {
  char lock_user;           /* User-level lock */
  struct lock* lock_kernel; /* Mapped kernel-level lock */
  struct list_elem elem;
};

struct user_sema {
  char sema_user;           /* User-level semaphore */
  struct semaphore* sema_kernel; /* Mapped kernel-level semaphore */
  struct list_elem elem;
>>>>>>> a6846d62
};

void userprog_init(void);

pid_t process_execute(const char* file_name, struct wait_status* ws);
int process_wait(pid_t);
void process_exit(void);
void process_activate(void);

bool is_main_thread(struct thread*, struct process*);
pid_t get_pid(struct process*);

struct file_data* find_file(int fd, struct list* fd_table);
void free_process(struct process* pcb);

#endif /* userprog/process.h */<|MERGE_RESOLUTION|>--- conflicted
+++ resolved
@@ -29,18 +29,12 @@
   struct thread* main_thread; /* Pointer to main thread */
   struct lock lock;           /* Kernel lock shared among all of this process' threads */
   struct list* argv;
-<<<<<<< HEAD
   struct wait_status* ws;  /* Wait status struct of the parent */
   struct list* waits;      /* List of children this process' children */
   struct list* open_files; /* All files opened by this process */
-=======
-  struct wait_status *ws;     /* Wait status struct of the parent */
-  struct list* waits;         /* List of children this process' children */
-  struct list* open_files;    /* All files opened by this process */
-  struct list* locks;         /* All locks initialized by this process */
-  struct list* semaphores;    /* All semaphores initialized by this process */
-  struct list* threads;       /* All theads spawned by this process */
->>>>>>> a6846d62
+  struct list* locks;      /* All locks initialized by this process */
+  struct list* semaphores; /* All semaphores initialized by this process */
+  struct list* threads;    /* All theads spawned by this process */
 };
 
 /*
@@ -75,15 +69,6 @@
   struct list_elem elem;
 } word_t;
 
-<<<<<<< HEAD
-struct pthread_exec_info {
-  struct process* pcb;
-  stub_fun sf;
-  pthread_fun tf;
-  void* arg;
-  struct semaphore finished;
-  bool success;
-=======
 struct user_lock {
   char lock_user;           /* User-level lock */
   struct lock* lock_kernel; /* Mapped kernel-level lock */
@@ -91,10 +76,9 @@
 };
 
 struct user_sema {
-  char sema_user;           /* User-level semaphore */
+  char sema_user;                /* User-level semaphore */
   struct semaphore* sema_kernel; /* Mapped kernel-level semaphore */
   struct list_elem elem;
->>>>>>> a6846d62
 };
 
 void userprog_init(void);
