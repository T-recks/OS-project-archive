--- conflicted
+++ resolved
@@ -213,12 +213,6 @@
  * memory allocated by process_start; being the thread and page directory.
  * */
 static void validate_args(struct intr_frame* f, uint32_t* args, int n) {
-<<<<<<< HEAD
-  // TODO: How to tell if the pointer is to a buffer
-
-  int i = 1;
-  for (; i != n + 1; i++) {
-=======
   int i = 1;
   
   if (args[0] == SYS_EXEC) {
@@ -230,7 +224,6 @@
   }
   
   for (; i != n+1; i++) {
->>>>>>> 8094723c
     if ((void*)args[i] == NULL && args[0] != SYS_EXIT) {
       // exit(0) is a successfull exit
       if (n == -1) {
@@ -268,18 +261,10 @@
    * when debugging. It will cause tests to fail, however, so you should not
    * include it in your final submission.
    */
-
-<<<<<<< HEAD
-  //  printf("System call number: %d\n", args[0]);
-
-  // Validates args[0]; the case where the stack is too large
-  if (f->ebp - (uint32_t)f->esp > 4096) {
-=======
 //  printf("System call number: %d\n", args[0]);
   
   // Case where the stack is too large and all bytes of the esp are in invalid memory
   if (f->ebp - (uint32_t)f->esp > 4096 && pagedir_get_page(active_pd(), (void*)(f->esp)) == NULL) {
->>>>>>> 8094723c
     handle_exit(-1);
   }
 
