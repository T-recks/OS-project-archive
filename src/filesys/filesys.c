--- conflicted
+++ resolved
@@ -40,15 +40,13 @@
     strlcat(dst, path, size);       // append path
     return true;
   }
-<<<<<<< HEAD
-=======
 }
 
 /* Equivalent to parse_dir, except
  * 1. We return a bool indicating whether the path refers to a directory
  * 2. We modify dst so it points to the the second to last element of the path
  * Examples:
- * struct dir* dir; 
+ * struct dir* dir;
  * file_is_dir("/home/tim/somefile.c", &dir, name);
  * -> false
  * dir points to /home/tim directory, name=="somefile.c"
@@ -80,12 +78,11 @@
   } else { // no such file/dir
     return false;
   }
->>>>>>> ced26e60
 }
 
 /* Returns the directory the file is located in, storing the parsed
  * name of the file in NAME */
-static struct dir* parse_dir(const char* path, char name[NAME_MAX + 1], bool get_parent) {
+static struct dir* parse_dir(const char* path, char name[NAME_MAX + 1]) {
   struct dir* dir;
   if (is_absolute(path)) {
     dir = dir_open_root();
@@ -97,20 +94,9 @@
     // }
   }
 
-<<<<<<< HEAD
-  struct dir* parent = dir_init(dir);
-  dir = traverse(dir_get_inode(dir), path, parent, name);
-
-  if (get_parent) {
-    return parent;
-  } else {
-    return dir;
-  }
-=======
   struct dir* parent;
   dir = traverse(dir_get_inode(dir), path, &parent, name, false);
   return dir;
->>>>>>> ced26e60
 }
 
 /* Initializes the file system module.
@@ -144,7 +130,7 @@
 bool filesys_create(const char* name, off_t initial_size) {
   block_sector_t inode_sector = 0;
   char relative_name[NAME_MAX + 1];
-  struct dir* dir = parse_dir(name, relative_name, false);
+  struct dir* dir = parse_dir(name, relative_name);
   bool success = (dir != NULL && free_map_allocate(1, &inode_sector) &&
                   inode_create(inode_sector, initial_size, false) &&
                   dir_add(dir, relative_name, inode_sector));
@@ -166,7 +152,7 @@
    or if an internal memory allocation fails. */
 struct file* filesys_open(const char* name) {
   char relative_name[NAME_MAX + 1];
-  struct dir* dir = parse_dir(name, relative_name, true);
+  struct dir* dir = parse_dir(name, relative_name);
   struct inode* inode = NULL;
 
   if (dir != NULL)
@@ -179,28 +165,13 @@
   return file_open(inode);
 }
 
-struct inode* filesys_get_inode(const char* name) {
-  char relative_name[NAME_MAX + 1];
-  struct dir* dir = parse_dir(name, relative_name, true);
-  struct inode* inode = NULL;
-
-  if (dir != NULL)
-    dir_lookup(dir, relative_name, &inode);
-
-  if (dir_get_inode(dir) != dir_get_inode(get_cwd())) {
-    // Don't want to close the process' CWD
-    dir_close(dir);
-  }
-  return inode;
-}
-
 /* Deletes the file named NAME.
    Returns true if successful, false on failure.
    Fails if no file named NAME exists,
    or if an internal memory allocation fails. */
 bool filesys_remove(const char* name) {
   char relative_name[NAME_MAX + 1];
-  struct dir* dir = parse_dir(name, relative_name, true);
+  struct dir* dir = parse_dir(name, relative_name);
   bool success = dir != NULL && dir_remove(dir, relative_name);
 
   if (dir_get_inode(dir) != dir_get_inode(get_cwd())) {
