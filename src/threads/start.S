--- conflicted
+++ resolved
@@ -176,11 +176,7 @@
 	movl $0, %ebp			# Null-terminate main()'s backtrace
 
 # Init FPU
-<<<<<<< HEAD
-	finit
-=======
 	fninit
->>>>>>> 86fc273a
 
 #### Call main().
 
