#include "threads/thread.h"
#include <debug.h>
#include <stddef.h>
#include <random.h>
#include <stdio.h>
#include <string.h>
#include "threads/flags.h"
#include "threads/interrupt.h"
#include "threads/intr-stubs.h"
#include "threads/palloc.h"
#include "threads/switch.h"
#include "threads/synch.h"
#include "threads/vaddr.h"
#ifdef USERPROG
#include "userprog/process.h"
#endif

/* Random value for struct thread's `magic' member.
   Used to detect stack overflow.  See the big comment at the top
   of thread.h for details. */
#define THREAD_MAGIC 0xcd6abf4b

/* List of processes in THREAD_READY state, that is, processes
   that are ready to run but not actually running. */
static struct list fifo_ready_list;

static struct list prio_ready_list;

/* List of all processes.  Processes are added to this list
   when they are first scheduled and removed when they exit. */
static struct list all_list;

/* Idle thread. */
static struct thread* idle_thread;

/* Initial thread, the thread running init.c:main(). */
static struct thread* initial_thread;

/* Lock used by allocate_tid(). */
static struct lock tid_lock;

/* Stack frame for kernel_thread(). */
struct kernel_thread_frame {
  void* eip;             /* Return address. */
  thread_func* function; /* Function to call. */
  void* aux;             /* Auxiliary data for function. */
};

/* Statistics. */
static long long idle_ticks;   /* # of timer ticks spent idle. */
static long long kernel_ticks; /* # of timer ticks in kernel threads. */
static long long user_ticks;   /* # of timer ticks in user programs. */

/* Scheduling. */
#define TIME_SLICE 4          /* # of timer ticks to give each thread. */
static unsigned thread_ticks; /* # of timer ticks since last yield. */

static void init_thread(struct thread*, const char* name, int priority);
static bool is_thread(struct thread*) UNUSED;
static void* alloc_frame(struct thread*, size_t size);
static void schedule(void);
static void thread_enqueue(struct thread* t);
static tid_t allocate_tid(void);
void thread_switch_tail(struct thread* prev);

static void kernel_thread(thread_func*, void* aux);
static void idle(void* aux UNUSED);
static struct thread* running_thread(void);

static struct thread* next_thread_to_run(void);
static struct thread* thread_schedule_fifo(void);
static struct thread* thread_schedule_prio(void);
static struct thread* thread_schedule_fair(void);
static struct thread* thread_schedule_mlfqs(void);
static struct thread* thread_schedule_reserved(void);

/* Determines which scheduler the kernel should use.
   Controlled by the kernel command-line options
    "-sched=fifo", "-sched=prio",
    "-sched=fair". "-sched=mlfqs"
   Is equal to SCHED_FIFO by default. */
enum sched_policy active_sched_policy;

/* Selects a thread to run from the ready list according to
   some scheduling policy, and returns a pointer to it. */
typedef struct thread* scheduler_func(void);

/* Jump table for dynamically dispatching the current scheduling
   policy in use by the kernel. */
scheduler_func* scheduler_jump_table[8] = {thread_schedule_fifo,     thread_schedule_prio,
                                           thread_schedule_fair,     thread_schedule_mlfqs,
                                           thread_schedule_reserved, thread_schedule_reserved,
                                           thread_schedule_reserved, thread_schedule_reserved};

/* Initializes the threading system by transforming the code
   that's currently running into a thread.  This can't work in
   general and it is possible in this case only because loader.S
   was careful to put the bottom of the stack at a page boundary.

   Also initializes the run queue and the tid lock.

   After calling this function, be sure to initialize the page
   allocator before trying to create any threads with
   thread_create().

   It is not safe to call thread_current() until this function
   finishes. */
void thread_init(void) {
  ASSERT(intr_get_level() == INTR_OFF);

  lock_init(&tid_lock);
  list_init(&fifo_ready_list);
  list_init(&all_list);

  /* Set up a thread structure for the running thread. */
  initial_thread = running_thread();
  init_thread(initial_thread, "main", PRI_DEFAULT);
  initial_thread->status = THREAD_RUNNING;
  initial_thread->tid = allocate_tid();
}

/* Starts preemptive thread scheduling by enabling interrupts.
   Also creates the idle thread. */
void thread_start(void) {
  /* Create the idle thread. */
  struct semaphore idle_started;
  sema_init(&idle_started, 0);
  thread_create("idle", PRI_MIN, idle, &idle_started);

  /* Start preemptive thread scheduling. */
  intr_enable();

  /* Wait for the idle thread to initialize idle_thread. */
  sema_down(&idle_started);
}

/* Called by the timer interrupt handler at each timer tick.
   Thus, this function runs in an external interrupt context. */
void thread_tick(void) {
  struct thread* t = thread_current();

  /* Update statistics. */
  if (t == idle_thread)
    idle_ticks++;
#ifdef USERPROG
  else if (t->pcb != NULL)
    user_ticks++;
#endif
  else
    kernel_ticks++;

  /* Enforce preemption. */
  if (++thread_ticks >= TIME_SLICE)
    intr_yield_on_return();
}

/* Prints thread statistics. */
void thread_print_stats(void) {
  printf("Thread: %lld idle ticks, %lld kernel ticks, %lld user ticks\n", idle_ticks, kernel_ticks,
         user_ticks);
}

/* Creates a new kernel thread named NAME with the given initial
   PRIORITY, which executes FUNCTION passing AUX as the argument,
   and adds it to the ready queue.  Returns the thread identifier
   for the new thread, or TID_ERROR if creation fails.

   If thread_start() has been called, then the new thread may be
   scheduled before thread_create() returns.  It could even exit
   before thread_create() returns.  Contrariwise, the original
   thread may run for any amount of time before the new thread is
   scheduled.  Use a semaphore or some other form of
   synchronization if you need to ensure ordering.

   The code provided sets the new thread's `priority' member to
   PRIORITY, but no actual priority scheduling is implemented.
   Priority scheduling is the goal of Problem 1-3. */
tid_t thread_create(const char* name, int priority, thread_func* function, void* aux) {
  struct thread* t;
  struct kernel_thread_frame* kf;
  struct switch_entry_frame* ef;
  struct switch_threads_frame* sf;
  tid_t tid;

  ASSERT(function != NULL);

  /* Allocate thread. */
  t = palloc_get_page(PAL_ZERO);
  if (t == NULL)
    return TID_ERROR;

  /* Initialize thread. */
  init_thread(t, name, priority);
  tid = t->tid = allocate_tid();

  /* Stack frame for kernel_thread(). */
  kf = alloc_frame(t, sizeof *kf);
  kf->eip = NULL;
  kf->function = function;
  kf->aux = aux;

  /* Stack frame for switch_entry(). */
  ef = alloc_frame(t, sizeof *ef);
  ef->eip = (void (*)(void))kernel_thread;

  /* Stack frame for switch_threads(). */
  sf = alloc_frame(t, sizeof *sf);
  sf->eip = switch_entry;
  sf->ebp = 0;

  /* Add to run queue. */
  thread_unblock(t);

  return tid;
}

/* Puts the current thread to sleep.  It will not be scheduled
   again until awoken by thread_unblock().

   This function must be called with interrupts turned off.  It
   is usually a better idea to use one of the synchronization
   primitives in synch.h. */
void thread_block(void) {
  ASSERT(!intr_context());
  ASSERT(intr_get_level() == INTR_OFF);

  thread_current()->status = THREAD_BLOCKED;
  schedule();
}

/* Places a thread on the ready structure appropriate for the
   current active scheduling policy.
   
   This function must be called with interrupts turned off. */
static void thread_enqueue(struct thread* t) {
  ASSERT(intr_get_level() == INTR_OFF);
  ASSERT(is_thread(t));

  if (active_sched_policy == SCHED_FIFO)
    list_push_back(&fifo_ready_list, &t->elem);
  else
    PANIC("Unimplemented scheduling policy value: %d", active_sched_policy);
}

/* Transitions a blocked thread T to the ready-to-run state.
   This is an error if T is not blocked.  (Use thread_yield() to
   make the running thread ready.)

   This function does not preempt the running thread.  This can
   be important: if the caller had disabled interrupts itself,
   it may expect that it can atomically unblock a thread and
   update other data. */
void thread_unblock(struct thread* t) {
  enum intr_level old_level;

  ASSERT(is_thread(t));

  old_level = intr_disable();
  ASSERT(t->status == THREAD_BLOCKED);
  thread_enqueue(t);
  t->status = THREAD_READY;
  intr_set_level(old_level);
}

/* Returns the name of the running thread. */
const char* thread_name(void) { return thread_current()->name; }

/* Returns the running thread.
   This is running_thread() plus a couple of sanity checks.
   See the big comment at the top of thread.h for details. */
struct thread* thread_current(void) {
  struct thread* t = running_thread();

  /* Make sure T is really a thread.
     If either of these assertions fire, then your thread may
     have overflowed its stack.  Each thread has less than 4 kB
     of stack, so a few big automatic arrays or moderate
     recursion can cause stack overflow. */
  ASSERT(is_thread(t));
  ASSERT(t->status == THREAD_RUNNING);

  return t;
}

/* Returns the running thread's tid. */
tid_t thread_tid(void) { return thread_current()->tid; }

/* Deschedules the current thread and destroys it.  Never
   returns to the caller. */
void thread_exit(void) {
  ASSERT(!intr_context());

  /* Remove thread from all threads list, set our status to dying,
     and schedule another process.  That process will destroy us
     when it calls thread_switch_tail(). */
  intr_disable();
  list_remove(&thread_current()->allelem);
  thread_current()->status = THREAD_DYING;
  schedule();
  NOT_REACHED();
}

/* Yields the CPU.  The current thread is not put to sleep and
   may be scheduled again immediately at the scheduler's whim. */
void thread_yield(void) {
  struct thread* cur = thread_current();
  enum intr_level old_level;

  ASSERT(!intr_context());

  old_level = intr_disable();
  if (cur != idle_thread)
    thread_enqueue(cur);
  cur->status = THREAD_READY;
  schedule();
  intr_set_level(old_level);
}

/* Invoke function 'func' on all threads, passing along 'aux'.
   This function must be called with interrupts off. */
void thread_foreach(thread_action_func* func, void* aux) {
  struct list_elem* e;

  ASSERT(intr_get_level() == INTR_OFF);

  for (e = list_begin(&all_list); e != list_end(&all_list); e = list_next(e)) {
    struct thread* t = list_entry(e, struct thread, allelem);
    func(t, aux);
  }
}

/* Sets the current thread's priority to NEW_PRIORITY. */
void thread_set_priority(int new_priority) { thread_current()->priority = new_priority; }

/* Returns the current thread's priority. */
int thread_get_priority(void) { return thread_current()->priority; }

/* Sets the current thread's nice value to NICE. */
void thread_set_nice(int nice UNUSED) { /* Not yet implemented. */
}

/* Returns the current thread's nice value. */
int thread_get_nice(void) {
  /* Not yet implemented. */
  return 0;
}

/* Returns 100 times the system load average. */
int thread_get_load_avg(void) {
  /* Not yet implemented. */
  return 0;
}

/* Returns 100 times the current thread's recent_cpu value. */
int thread_get_recent_cpu(void) {
  /* Not yet implemented. */
  return 0;
}

/* Idle thread.  Executes when no other thread is ready to run.

   The idle thread is initially put on the ready list by
   thread_start().  It will be scheduled once initially, at which
   point it initializes idle_thread, "up"s the semaphore passed
   to it to enable thread_start() to continue, and immediately
   blocks.  After that, the idle thread never appears in the
   ready list.  It is returned by next_thread_to_run() as a
   special case when the ready list is empty. */
static void idle(void* idle_started_ UNUSED) {
  struct semaphore* idle_started = idle_started_;
  idle_thread = thread_current();
  sema_up(idle_started);

  for (;;) {
    /* Let someone else run. */
    intr_disable();
    thread_block();

    /* Re-enable interrupts and wait for the next one.

         The `sti' instruction disables interrupts until the
         completion of the next instruction, so these two
         instructions are executed atomically.  This atomicity is
         important; otherwise, an interrupt could be handled
         between re-enabling interrupts and waiting for the next
         one to occur, wasting as much as one clock tick worth of
         time.

         See [IA32-v2a] "HLT", [IA32-v2b] "STI", and [IA32-v3a]
         7.11.1 "HLT Instruction". */
    asm volatile("sti; hlt" : : : "memory");
  }
}

/* Function used as the basis for a kernel thread. */
static void kernel_thread(thread_func* function, void* aux) {
  ASSERT(function != NULL);

  intr_enable(); /* The scheduler runs with interrupts off. */
  function(aux); /* Execute the thread function. */
  thread_exit(); /* If function() returns, kill the thread. */
}

/* Returns the running thread. */
struct thread* running_thread(void) {
  uint32_t* esp;

  /* Copy the CPU's stack pointer into `esp', and then round that
     down to the start of a page.  Because `struct thread' is
     always at the beginning of a page and the stack pointer is
     somewhere in the middle, this locates the curent thread. */
  asm("mov %%esp, %0" : "=g"(esp));
  return pg_round_down(esp);
}

/* Returns true if T appears to point to a valid thread. */
static bool is_thread(struct thread* t) { return t != NULL && t->magic == THREAD_MAGIC; }

/* Does basic initialization of T as a blocked thread named
   NAME. */
static void init_thread(struct thread* t, const char* name, int priority) {
  enum intr_level old_level;

  ASSERT(t != NULL);
  ASSERT(PRI_MIN <= priority && priority <= PRI_MAX);
  ASSERT(name != NULL);

  memset(t, 0, sizeof *t);
  t->status = THREAD_BLOCKED;
  strlcpy(t->name, name, sizeof t->name);
  t->stack = (uint8_t*)t + PGSIZE;
  t->priority = priority;
  t->pcb = NULL;
  t->magic = THREAD_MAGIC;

  old_level = intr_disable();
  list_push_back(&all_list, &t->allelem);
  intr_set_level(old_level);
}

/* Allocates a SIZE-byte frame at the top of thread T's stack and
   returns a pointer to the frame's base. */
static void* alloc_frame(struct thread* t, size_t size) {
  /* Stack data is always allocated in word-size units. */
  ASSERT(is_thread(t));
  ASSERT(size % sizeof(uint32_t) == 0);

  t->stack -= size;
  return t->stack;
}

/* First-in first-out scheduler */
static struct thread* thread_schedule_fifo(void) {
  if (!list_empty(&fifo_ready_list))
    return list_entry(list_pop_front(&fifo_ready_list), struct thread, elem);
  else
    return idle_thread;
}

/* Strict priority scheduler */
static struct thread* thread_schedule_prio(void) {
  PANIC("Unimplemented scheduler policy: \"-sched=prio\"");
}

/* Fair priority scheduler */
static struct thread* thread_schedule_fair(void) {
  PANIC("Unimplemented scheduler policy: \"-sched=fair\"");
}

/* Multi-level feedback queue scheduler */
static struct thread* thread_schedule_mlfqs(void) {
  PANIC("Unimplemented scheduler policy: \"-sched=mlfqs\"");
}

/* Not an actual scheduling policy — placeholder for empty
 * slots in the scheduler jump table. */
static struct thread* thread_schedule_reserved(void) {
  PANIC("Invalid scheduler policy value: %d", active_sched_policy);
}

/* Chooses and returns the next thread to be scheduled.  Should
   return a thread from the run queue, unless the run queue is
   empty.  (If the running thread can continue running, then it
   will be in the run queue.)  If the run queue is empty, return
   idle_thread. */
static struct thread* next_thread_to_run(void) {
  return (scheduler_jump_table[active_sched_policy])();
}

/* Completes a thread switch by activating the new thread's page
   tables, and, if the previous thread is dying, destroying it.

   At this function's invocation, we just switched from thread
   PREV, the new thread is already running, and interrupts are
   still disabled.  This function is normally invoked by
   thread_switch() as its final action before returning, but
   the first time a thread is scheduled it is called by
   switch_entry() (see switch.S).

   It's not safe to call printf() until the thread switch is
   complete.  In practice that means that printf()s should be
   added at the end of the function.

   After this function and its caller returns, the thread switch
   is complete. */
void thread_switch_tail(struct thread* prev) {
  struct thread* cur = running_thread();

  ASSERT(intr_get_level() == INTR_OFF);

  /* Mark us as running. */
  cur->status = THREAD_RUNNING;

  /* Start new time slice. */
  thread_ticks = 0;

#ifdef USERPROG
  /* Activate the new address space. */
  process_activate();
#endif

  /* If the thread we switched from is dying, destroy its struct
     thread.  This must happen late so that thread_exit() doesn't
     pull out the rug under itself.  (We don't free
     initial_thread because its memory was not obtained via
     palloc().) */
  if (prev != NULL && prev->status == THREAD_DYING && prev != initial_thread) {
    ASSERT(prev != cur);
    palloc_free_page(prev);
  }
}

<<<<<<< HEAD
void thread_enqueue(struct thread t) {
    list_push_front(&prio_ready_list, &t->elem);
}

/* Schedules a new process.  At entry, interrupts must be off and
=======
/* Schedules a new thread.  At entry, interrupts must be off and
>>>>>>> 43edd8a7
   the running process's state must have been changed from
   running to some other state.  This function finds another
   thread to run and switches to it.

   It's not safe to call printf() until thread_switch_tail()
   has completed. */
static void schedule(void) {
  struct thread* cur = running_thread();
  struct thread* next = next_thread_to_run();
  struct thread* prev = NULL;

  ASSERT(intr_get_level() == INTR_OFF);
  ASSERT(cur->status != THREAD_RUNNING);
  ASSERT(is_thread(next));

  if (cur != next)
    prev = switch_threads(cur, next);
  thread_switch_tail(prev);
}

/* Returns a tid to use for a new thread. */
static tid_t allocate_tid(void) {
  static tid_t next_tid = 1;
  tid_t tid;

  lock_acquire(&tid_lock);
  tid = next_tid++;
  lock_release(&tid_lock);

  return tid;
}

/* Offset of `stack' member within `struct thread'.
   Used by switch.S, which can't figure it out on its own. */
uint32_t thread_stack_ofs = offsetof(struct thread, stack);<|MERGE_RESOLUTION|>--- conflicted
+++ resolved
@@ -530,15 +530,11 @@
   }
 }
 
-<<<<<<< HEAD
 void thread_enqueue(struct thread t) {
     list_push_front(&prio_ready_list, &t->elem);
 }
 
-/* Schedules a new process.  At entry, interrupts must be off and
-=======
 /* Schedules a new thread.  At entry, interrupts must be off and
->>>>>>> 43edd8a7
    the running process's state must have been changed from
    running to some other state.  This function finds another
    thread to run and switches to it.
