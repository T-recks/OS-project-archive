#ifndef THREADS_SWITCH_H
#define THREADS_SWITCH_H

#ifndef __ASSEMBLER__
/* switch_thread()'s stack frame. */
struct switch_threads_frame {
<<<<<<< HEAD
  uint8_t FPU[108];    /*  0: Saved FPU state */
  uint32_t edi;        /*  108: Saved %edi. */
  uint32_t esi;        /*  112: Saved %esi. */
  uint32_t ebp;        /*  116: Saved %ebp. */
  uint32_t ebx;        /* 120: Saved %ebx. */
=======
  uint32_t edi;        /*  0: Saved %edi. */
  uint32_t esi;        /*  4: Saved %esi. */
  uint32_t ebp;        /*  8: Saved %ebp. */
  uint32_t ebx;        /* 12: Saved %ebx. */
  uint8_t FPU[108];    /* 16: Saved FPU state */

>>>>>>> 86fc273a
  void (*eip)(void);   /* 124: Return address. */
  struct thread* cur;  /* 128: switch_threads()'s CUR argument. */
  struct thread* next; /* 132: switch_threads()'s NEXT argument. */
};

/* Switches from CUR, which must be the running thread, to NEXT,
   which must also be running switch_threads(), returning CUR in
   NEXT's context. */
struct thread* switch_threads(struct thread* cur, struct thread* next);

/* Stack frame for switch_entry(). */
struct switch_entry_frame {
  void (*eip)(void);
};

void switch_entry(void);

/* Pops the CUR and NEXT arguments off the stack, for use in
   initializing threads. */
void switch_thunk(void);
#endif

/* Offsets used by switch.S. */
#define SWITCH_CUR 128
#define SWITCH_NEXT 132

#endif /* threads/switch.h */<|MERGE_RESOLUTION|>--- conflicted
+++ resolved
@@ -4,20 +4,12 @@
 #ifndef __ASSEMBLER__
 /* switch_thread()'s stack frame. */
 struct switch_threads_frame {
-<<<<<<< HEAD
-  uint8_t FPU[108];    /*  0: Saved FPU state */
-  uint32_t edi;        /*  108: Saved %edi. */
-  uint32_t esi;        /*  112: Saved %esi. */
-  uint32_t ebp;        /*  116: Saved %ebp. */
-  uint32_t ebx;        /* 120: Saved %ebx. */
-=======
   uint32_t edi;        /*  0: Saved %edi. */
   uint32_t esi;        /*  4: Saved %esi. */
   uint32_t ebp;        /*  8: Saved %ebp. */
   uint32_t ebx;        /* 12: Saved %ebx. */
   uint8_t FPU[108];    /* 16: Saved FPU state */
 
->>>>>>> 86fc273a
   void (*eip)(void);   /* 124: Return address. */
   struct thread* cur;  /* 128: switch_threads()'s CUR argument. */
   struct thread* next; /* 132: switch_threads()'s NEXT argument. */
