#include "threads/loader.h"

        .text

/* Main interrupt entry point.

   An internal or external interrupt starts in one of the
   intrNN_stub routines, which push the `struct intr_frame'
   frame_pointer, error_code, and vec_no members on the stack,
   then jump here.

   We save the rest of the `struct intr_frame' members to the
   stack, set up some registers as needed by the kernel, and then
   call intr_handler(), which actually handles the interrupt.

   We "fall through" to intr_exit to return from the interrupt.
*/
.func intr_entry
intr_entry:
   /* Save FPU */
   subl $108, %esp
   fsave (%esp)

	/* Save caller's registers. */
	pushl %ds
	pushl %es
	pushl %fs
	pushl %gs
	pushal

	/* Set up kernel environment. */
	cld			/* String instructions go upward. */
	mov $SEL_KDSEG, %eax	/* Initialize segment registers. */
	mov %eax, %ds
	mov %eax, %es
	leal 56(%esp), %ebp	/* Set up frame pointer. */

	/* Call interrupt handler. */
	pushl %esp
.globl intr_handler
<<<<<<< HEAD
   finit /* init FPU for kernel to use */
=======
   fninit /* init FPU for kernel to use */
>>>>>>> 86fc273a
	call intr_handler
	addl $4, %esp
.endfunc

/* Interrupt exit.

   Restores the caller's registers, discards extra data on the
   stack, and returns to the caller.

   This is a separate function because it is called directly when
   we launch a new user process (see start_process() in
   userprog/process.c). */
.globl intr_exit
.func intr_exit
intr_exit:
	/* Restore caller's registers. */
	popal
	popl %gs
	popl %fs
	popl %es
	popl %ds

<<<<<<< HEAD
=======
   /* Load FPU */
   frstor (%esp)
   addl $108, %esp

>>>>>>> 86fc273a
   /* Discard `struct intr_frame' vec_no, error_code,
      frame_pointer members. */
	addl $12, %esp

<<<<<<< HEAD
   /* Load FPU */
   frstor (%esp)
   addl $108, %esp

=======
>>>>>>> 86fc273a
   /* Return to caller. */
	iret
.endfunc

/* Interrupt stubs.

   This defines 256 fragments of code, named `intr00_stub'
   through `intrff_stub', each of which is used as the entry
   point for the corresponding interrupt vector.  It also puts
   the address of each of these functions in the correct spot in
   `intr_stubs', an array of function pointers.

   Most of the stubs do this:

        1. Push %ebp on the stack (frame_pointer in `struct intr_frame').

        2. Push 0 on the stack (error_code).

        3. Push the interrupt number on the stack (vec_no).

   The CPU pushes an extra "error code" on the stack for a few
   interrupts.  Because we want %ebp to be where the error code
   is, we follow a different path:

        1. Push a duplicate copy of the error code on the stack.

        2. Replace the original copy of the error code by %ebp.

        3. Push the interrupt number on the stack. */

	.data
.globl intr_stubs
intr_stubs:

/* This implements steps 1 and 2, described above, in the common
   case where we just push a 0 error code. */
#define zero                                    \
	pushl %ebp;                             \
	pushl $0

/* This implements steps 1 and 2, described above, in the case
   where the CPU already pushed an error code. */
#define REAL                                    \
        pushl (%esp);                           \
        movl %ebp, 4(%esp)

/* Emits a stub for interrupt vector NUMBER.
   TYPE is `zero', for the case where we push a 0 error code,
   or `REAL', if the CPU pushes an error code for us. */
#define STUB(NUMBER, TYPE)                      \
	.text;                                  \
.func intr##NUMBER##_stub;			\
intr##NUMBER##_stub:                            \
	TYPE;                                   \
	push $0x##NUMBER;                       \
        jmp intr_entry;                         \
.endfunc;					\
                                                \
	.data;                                  \
	.long intr##NUMBER##_stub;

/* All the stubs. */
STUB(00, zero) STUB(01, zero) STUB(02, zero) STUB(03, zero)
STUB(04, zero) STUB(05, zero) STUB(06, zero) STUB(07, zero)
STUB(08, REAL) STUB(09, zero) STUB(0a, REAL) STUB(0b, REAL)
STUB(0c, zero) STUB(0d, REAL) STUB(0e, REAL) STUB(0f, zero)

STUB(10, zero) STUB(11, REAL) STUB(12, zero) STUB(13, zero)
STUB(14, zero) STUB(15, zero) STUB(16, zero) STUB(17, zero)
STUB(18, REAL) STUB(19, zero) STUB(1a, REAL) STUB(1b, REAL)
STUB(1c, zero) STUB(1d, REAL) STUB(1e, REAL) STUB(1f, zero)

STUB(20, zero) STUB(21, zero) STUB(22, zero) STUB(23, zero)
STUB(24, zero) STUB(25, zero) STUB(26, zero) STUB(27, zero)
STUB(28, zero) STUB(29, zero) STUB(2a, zero) STUB(2b, zero)
STUB(2c, zero) STUB(2d, zero) STUB(2e, zero) STUB(2f, zero)

STUB(30, zero) STUB(31, zero) STUB(32, zero) STUB(33, zero)
STUB(34, zero) STUB(35, zero) STUB(36, zero) STUB(37, zero)
STUB(38, zero) STUB(39, zero) STUB(3a, zero) STUB(3b, zero)
STUB(3c, zero) STUB(3d, zero) STUB(3e, zero) STUB(3f, zero)

STUB(40, zero) STUB(41, zero) STUB(42, zero) STUB(43, zero)
STUB(44, zero) STUB(45, zero) STUB(46, zero) STUB(47, zero)
STUB(48, zero) STUB(49, zero) STUB(4a, zero) STUB(4b, zero)
STUB(4c, zero) STUB(4d, zero) STUB(4e, zero) STUB(4f, zero)

STUB(50, zero) STUB(51, zero) STUB(52, zero) STUB(53, zero)
STUB(54, zero) STUB(55, zero) STUB(56, zero) STUB(57, zero)
STUB(58, zero) STUB(59, zero) STUB(5a, zero) STUB(5b, zero)
STUB(5c, zero) STUB(5d, zero) STUB(5e, zero) STUB(5f, zero)

STUB(60, zero) STUB(61, zero) STUB(62, zero) STUB(63, zero)
STUB(64, zero) STUB(65, zero) STUB(66, zero) STUB(67, zero)
STUB(68, zero) STUB(69, zero) STUB(6a, zero) STUB(6b, zero)
STUB(6c, zero) STUB(6d, zero) STUB(6e, zero) STUB(6f, zero)

STUB(70, zero) STUB(71, zero) STUB(72, zero) STUB(73, zero)
STUB(74, zero) STUB(75, zero) STUB(76, zero) STUB(77, zero)
STUB(78, zero) STUB(79, zero) STUB(7a, zero) STUB(7b, zero)
STUB(7c, zero) STUB(7d, zero) STUB(7e, zero) STUB(7f, zero)

STUB(80, zero) STUB(81, zero) STUB(82, zero) STUB(83, zero)
STUB(84, zero) STUB(85, zero) STUB(86, zero) STUB(87, zero)
STUB(88, zero) STUB(89, zero) STUB(8a, zero) STUB(8b, zero)
STUB(8c, zero) STUB(8d, zero) STUB(8e, zero) STUB(8f, zero)

STUB(90, zero) STUB(91, zero) STUB(92, zero) STUB(93, zero)
STUB(94, zero) STUB(95, zero) STUB(96, zero) STUB(97, zero)
STUB(98, zero) STUB(99, zero) STUB(9a, zero) STUB(9b, zero)
STUB(9c, zero) STUB(9d, zero) STUB(9e, zero) STUB(9f, zero)

STUB(a0, zero) STUB(a1, zero) STUB(a2, zero) STUB(a3, zero)
STUB(a4, zero) STUB(a5, zero) STUB(a6, zero) STUB(a7, zero)
STUB(a8, zero) STUB(a9, zero) STUB(aa, zero) STUB(ab, zero)
STUB(ac, zero) STUB(ad, zero) STUB(ae, zero) STUB(af, zero)

STUB(b0, zero) STUB(b1, zero) STUB(b2, zero) STUB(b3, zero)
STUB(b4, zero) STUB(b5, zero) STUB(b6, zero) STUB(b7, zero)
STUB(b8, zero) STUB(b9, zero) STUB(ba, zero) STUB(bb, zero)
STUB(bc, zero) STUB(bd, zero) STUB(be, zero) STUB(bf, zero)

STUB(c0, zero) STUB(c1, zero) STUB(c2, zero) STUB(c3, zero)
STUB(c4, zero) STUB(c5, zero) STUB(c6, zero) STUB(c7, zero)
STUB(c8, zero) STUB(c9, zero) STUB(ca, zero) STUB(cb, zero)
STUB(cc, zero) STUB(cd, zero) STUB(ce, zero) STUB(cf, zero)

STUB(d0, zero) STUB(d1, zero) STUB(d2, zero) STUB(d3, zero)
STUB(d4, zero) STUB(d5, zero) STUB(d6, zero) STUB(d7, zero)
STUB(d8, zero) STUB(d9, zero) STUB(da, zero) STUB(db, zero)
STUB(dc, zero) STUB(dd, zero) STUB(de, zero) STUB(df, zero)

STUB(e0, zero) STUB(e1, zero) STUB(e2, zero) STUB(e3, zero)
STUB(e4, zero) STUB(e5, zero) STUB(e6, zero) STUB(e7, zero)
STUB(e8, zero) STUB(e9, zero) STUB(ea, zero) STUB(eb, zero)
STUB(ec, zero) STUB(ed, zero) STUB(ee, zero) STUB(ef, zero)

STUB(f0, zero) STUB(f1, zero) STUB(f2, zero) STUB(f3, zero)
STUB(f4, zero) STUB(f5, zero) STUB(f6, zero) STUB(f7, zero)
STUB(f8, zero) STUB(f9, zero) STUB(fa, zero) STUB(fb, zero)
STUB(fc, zero) STUB(fd, zero) STUB(fe, zero) STUB(ff, zero)<|MERGE_RESOLUTION|>--- conflicted
+++ resolved
@@ -38,11 +38,7 @@
 	/* Call interrupt handler. */
 	pushl %esp
 .globl intr_handler
-<<<<<<< HEAD
-   finit /* init FPU for kernel to use */
-=======
    fninit /* init FPU for kernel to use */
->>>>>>> 86fc273a
 	call intr_handler
 	addl $4, %esp
 .endfunc
@@ -65,24 +61,14 @@
 	popl %es
 	popl %ds
 
-<<<<<<< HEAD
-=======
    /* Load FPU */
    frstor (%esp)
    addl $108, %esp
 
->>>>>>> 86fc273a
    /* Discard `struct intr_frame' vec_no, error_code,
       frame_pointer members. */
 	addl $12, %esp
 
-<<<<<<< HEAD
-   /* Load FPU */
-   frstor (%esp)
-   addl $108, %esp
-
-=======
->>>>>>> 86fc273a
    /* Return to caller. */
 	iret
 .endfunc
